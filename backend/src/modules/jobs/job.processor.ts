--- conflicted
+++ resolved
@@ -176,15 +176,13 @@
       this.jobsService.checkCancellation(jobId); // 🔥 CHECKPOINT
       this.logger.log(`📊 [Job ${jobId}] Step 1/10: Starting file ingestion (progress: 10%)`);
       await progressReporter(10);
-<<<<<<< HEAD
-      ingestResult = await this.ingestService.ingestFile(
-=======
+
       
       // Create cancellation check callback for deep service calls
       const cancellationCheck = () => this.jobsService.checkCancellation(jobId);
       
       const ingestResult = await this.ingestService.ingestFile(
->>>>>>> 2512b239
+
         fileId,
         disciplines,
         options,
